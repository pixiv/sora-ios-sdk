# Sora iOS SDK

[![CircleCI branch](https://img.shields.io/circleci/project/github/shiguredo/sora-ios-sdk/develop.svg)](https://github.com/shiguredo/sora-ios-sdk) 
[![GitHub tag](https://img.shields.io/github/tag/shiguredo/sora-ios-sdk.svg)](https://github.com/shiguredo/sora-ios-sdk)

Sora iOS SDK は [WebRTC SFU Sora](https://sora.shiguredo.jp) の iOS クライアントアプリケーションを開発するためのライブラリです。

使い方は [Sora iOS SDK ドキュメント](https://sora.shiguredo.jp/ios-sdk-doc/) を参照してください。

## About Support

Support for Sora iOS SDK by Shiguredo Inc. are limited
**ONLY in JAPANESE** through GitHub issues and there is no guarantee such
as response time or resolution.

## サポートについて

Sora iOS SDK に関する質問・要望・バグなどの報告は Issues の利用をお願いします。
ただし、 Sora のライセンス契約の有無に関わらず、 Issue への応答時間と問題の解決を保証しませんのでご了承ください。

Sora iOS SDK に対する有償のサポートについては現在提供しておりません。

## システム条件

- iOS 10.0 以降
- アーキテクチャ arm64, armv7 (シミュレーターは非対応)
<<<<<<< HEAD
- macOS 10.13.4 以降
=======
- macOS 10.13.6 以降
>>>>>>> 7cb6759b
- Xcode 9.4
- Swift 4.1
- Carthage 0.29.0 以降、または CocoaPods 1.5.2 以降
- WebRTC SFU Sora 18.04.2 以降

Xcode と Swift のバージョンによっては、 Carthage と CocoaPods で取得できるバイナリに互換性がない可能性があります。詳しくはドキュメントを参照してください。

## サンプル

- [クイックスタート](https://github.com/shiguredo/sora-ios-sdk-quickstart)
- [サンプル集](https://github.com/shiguredo/sora-ios-sdk-samples)

## Issues について

質問やバグ報告の場合は、次の開発環境のバージョンを **「メジャーバージョン、マイナーバージョン、メンテナンスバージョン」** まで含めて書いてください (8.3.1 など) 。
これらの開発環境はメンテナンスバージョンの違いでも Sora iOS SDK の挙動が変わる可能性があります。

- Sora iOS SDK
- Mac OS X
- Xcode
- Swift
- iOS
- Carthage

# Copyright

Copyright 2017-2018, Shiguredo Inc. and Masashi Ono (akisute)<|MERGE_RESOLUTION|>--- conflicted
+++ resolved
@@ -24,11 +24,7 @@
 
 - iOS 10.0 以降
 - アーキテクチャ arm64, armv7 (シミュレーターは非対応)
-<<<<<<< HEAD
-- macOS 10.13.4 以降
-=======
 - macOS 10.13.6 以降
->>>>>>> 7cb6759b
 - Xcode 9.4
 - Swift 4.1
 - Carthage 0.29.0 以降、または CocoaPods 1.5.2 以降
