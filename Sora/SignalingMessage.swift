import Foundation

/**
 "connect" シグナリングメッセージを表します。
 このメッセージはシグナリング接続の確立後、最初に送信されます。
 */
public struct SignalingConnectMessage {
    
    /// ロール
    public var role: SignalingRole
    
    /// チャネル ID
    public var channelId: String
    
    /// メタデータ
    public var metadata: String?
    
    /// SDP 。クライアントの判別に使われます。
    public var sdp: String?
    
    /// マルチストリームの可否
    public var multistreamEnabled: Bool
    
    /// 映像の可否
    public var videoEnabled: Bool
    
    /// 映像コーデック
    public var videoCodec: VideoCodec
    
    /// 映像ビットレート
    public var videoBitRate: Int?
    
    /// 音声の可否
    public var audioEnabled: Bool
    
    /// 音声コーデック
    public var audioCodec: AudioCodec

    /// 最大話者数
    public var maxNumberOfSpeakers: Int?
    
}

/**
 "offer" シグナリングメッセージを表します。
 このメッセージは SDK が "connect" を送信した後に、サーバーから送信されます。
 */
public struct SignalingOfferMessage {
    
    /**
     クライアントが更新すべき設定を表します。
     */
    public struct Configuration {
        
        /// ICE サーバーの情報のリスト
        public let iceServerInfos: [ICEServerInfo]
        
        /// ICE 通信ポリシー
        public let iceTransportPolicy: ICETransportPolicy
    }
    
    /// クライアント ID
    public let clientId: String
    
    /// SDP メッセージ
    public let sdp: String
    
    /// クライアントが更新すべき設定
    public let configuration: Configuration?
    
}

/**
 "notify" シグナリングメッセージで通知されるイベントの種別です。
 詳細は Sora のドキュメントを参照してください。
 */
public enum SignalingNotificationEventType: String {
    
    /// "connection.created"
    case connectionCreated = "connection.created"
    
    /// "connection.updated"
    case connectionUpdated = "connection.updated"
    
    /// "connection.destroyed"
    case connectionDestroyed = "connection.destroyed"
    
}

/**
 "update" シグナリングメッセージを表します。
 このメッセージは送受信の両方で使用されます。
 
 マルチストリーム時にストリームの数が増減するとサーバーから送信されます。
 受信したメッセージの SDP から Answer としての "update" メッセージを生成してサーバーに送信します。
 */
public struct SignalingUpdateOfferMessage {
    
    /// SDP メッセージ
    public let sdp: String
    
}

/**
 "notify" シグナリングメッセージを表します。
 このメッセージはピア接続の確立後、定期的にサーバーから送信されます。
 */
public struct SignalingNotifyMessage {
    
    // MARK: イベント情報
    
    /// イベントの種別
    public let eventType: SignalingNotificationEventType
    
    // MARK: 接続情報
    
    /// ロール
    public let role: SignalingRole?
    
    /// チャネル ID
    public let channelId: String?
    
    /// クライアント ID
    public let clientId: String?
    
    /// 音声の可否
    public let audioEnabled: Bool?
    
    /// 映像の可否
    public let videoEnabled: Bool?
    
    // MARK: 統計情報
    
    /// 接続時間
    public let connectionTime: Int?
    
    /// 接続中のクライアントの数
    public let connectionCount: Int?
    
    /// 接続中のパブリッシャーの数
    public let publisherCount: Int?
    
    /// 接続中のサブスクライバーの数
    public let subscriberCount: Int?
    
    // MARK: スポットライト機能
    
    /// スポットライト ID
    public let spotlightId: String?
    
    /// 固定の有無
    public let isFixed: Bool?
    
    // MARK: メタデータ
    
    /// メタデータ
    public private(set) var metadata: [Any]?
    
}

/**
 "pong" シグナリングメッセージを表します。
 このメッセージはサーバーから "ping" シグナリングメッセージを受信すると
 サーバーに送信されます。
 "ping" 受信後、一定時間内にこのメッセージを返さなければ、
 サーバーとの接続が解除されます。
 */
public struct SignalingPongMessage {}

// MARK: -

/**
 シグナリングメッセージの種別です。
 */
public enum SignalingMessage {
    
    /// "connect" シグナリングメッセージ
    case connect(message: SignalingConnectMessage)
    
    /// "offer" シグナリングメッセージ
    case offer(message: SignalingOfferMessage)
    
    /// "answer" シグナリングメッセージ
    case answer(sdp: String)
    
    /// "candidate" シグナリングメッセージ
    case candidate(ICECandidate)
    
    /// "update" シグナリングメッセージ
    case update(sdp: String)
    
    /// "notify" シグナリングメッセージ
    case notify(message: SignalingNotifyMessage)
    
    /// "ping" シグナリングメッセージ
    case ping
    
    /// "pong" シグナリングメッセージ
    case pong
    
<<<<<<< HEAD
    static func decode(from data: Data) throws -> SignalingMessage {
        let decoder = JSONDecoder()
        let msg = try decoder.decode(SignalingMessage.self, from: data)
        switch msg {
        case .notify(message: var notify):
            notify.parseMetadata(from: data)
        default:
            break
        }
        return msg
    }
=======
    
    /**
     "disconnect" シグナリングメッセージ。
     このメッセージは接続を解除する際にサーバーに送信されます。
     このメッセージの送信後は、サーバーからの応答はありません。
     */
    case disconnect
>>>>>>> 7cb6759b
    
}

// MARK: -
// MARK: Codable

/// :nodoc:
extension SignalingRole: Codable {

    public init(from decoder: Decoder) throws {
        let container = try decoder.singleValueContainer()
        let roleStr = try container.decode(String.self)
        guard let role = SignalingRole(rawValue: roleStr) else {
            throw DecodingError.dataCorruptedError(in: container,
                                                   debugDescription: "invalid 'role' value")
        }
        self = role
    }
    
    public func encode(to encoder: Encoder) throws {
        var container = encoder.singleValueContainer()
        try container.encode(rawValue)
    }
    
}

/// :nodoc:
extension SignalingConnectMessage: Codable {
    
    enum CodingKeys: String, CodingKey {
        case role
        case channelId = "channel_id"
        case metadata
        case sdp
        case multistream
        case plan_b
        case video
        case audio
        case vad
    }
    
    enum VideoCodingKeys: String, CodingKey {
        case codecType = "codec_type"
        case bitRate = "bit_rate"
    }
    
    enum AudioCodingKeys: String, CodingKey {
        case codecType = "codec_type"
    }
    
    public init(from decoder: Decoder) throws {
        fatalError("not supported")
    }
    
    public func encode(to encoder: Encoder) throws {
        var container = encoder.container(keyedBy: CodingKeys.self)
        try container.encode(role, forKey: .role)
        try container.encode(channelId, forKey: .channelId)
        
        if let sdp = sdp {
            try container.encode(sdp, forKey: .sdp)
        }
        
        if let metadata = metadata {
            try container.encode(metadata, forKey: .metadata)
        }
        
        if multistreamEnabled {
            try container.encode(true, forKey: .multistream)
            try container.encode(true, forKey: .plan_b)
        }
     
        if videoEnabled {
            if videoCodec != .default || videoBitRate != nil {
                var videoContainer = container
                    .nestedContainer(keyedBy: VideoCodingKeys.self,
                                     forKey: .video)
                if videoCodec != .default {
                    try videoContainer.encode(videoCodec, forKey: .codecType)
                }
                if let bitRate = videoBitRate {
                    try videoContainer.encode(bitRate, forKey: .bitRate)
                }
            }
        } else {
            try container.encode(false, forKey: .video)
        }
        
        if audioEnabled {
            switch audioCodec {
            case .default:
                break
            default:
                var audioContainer = container
                    .nestedContainer(keyedBy: AudioCodingKeys.self, forKey: .audio)
                try audioContainer.encode(audioCodec, forKey: .codecType)
            }
        } else {
            try container.encode(false, forKey: .audio)
        }
        
        if let num = maxNumberOfSpeakers {
            try container.encode(num, forKey: .vad)
        }
    }
    
}

/// :nodoc:
extension SignalingOfferMessage.Configuration: Codable {
    
    enum CodingKeys: String, CodingKey {
        case iceServerInfos = "iceServers"
        case iceTransportPolicy = "iceTransportPolicy"
    }
    
    public init(from decoder: Decoder) throws {
        let container = try decoder.container(keyedBy: CodingKeys.self)
        iceServerInfos = try container.decode([ICEServerInfo].self,
                                              forKey: .iceServerInfos)
        iceTransportPolicy = try container.decode(ICETransportPolicy.self,
                                                  forKey: .iceTransportPolicy)
    }
    
    public func encode(to encoder: Encoder) throws {
        var container = encoder.container(keyedBy: CodingKeys.self)
        try container.encode(iceServerInfos, forKey: .iceServerInfos)
        try container.encode(iceTransportPolicy, forKey: .iceTransportPolicy)
    }
    
}

/// :nodoc:
extension SignalingOfferMessage: Codable {
    
    enum CodingKeys: String, CodingKey {
        case clientId = "client_id"
        case sdp
        case configuration = "config"
    }
    
    public init(from decoder: Decoder) throws {
        let container = try decoder.container(keyedBy: CodingKeys.self)
        clientId = try container.decode(String.self, forKey: .clientId)
        sdp = try container.decode(String.self, forKey: .sdp)
        if container.contains(.configuration) {
            configuration = try container.decode(Configuration.self,
                                                 forKey: .configuration)
        } else {
            configuration = nil
        }
    }
    
    public func encode(to encoder: Encoder) throws {
        fatalError("not supported")
    }
    
}

/// :nodoc:
extension SignalingUpdateOfferMessage: Codable {
    
    enum CodingKeys: String, CodingKey {
        case sdp
    }
    
    public init(from decoder: Decoder) throws {
        let container = try decoder.container(keyedBy: CodingKeys.self)
        sdp = try container.decode(String.self, forKey: .sdp)
    }
    
    public func encode(to encoder: Encoder) throws {
        fatalError("not supported")
    }
    
}

/// :nodoc:
extension SignalingNotifyMessage: Codable {
    
    enum CodingKeys: String, CodingKey {
        case eventType = "event_type"
        case role = "role"
        case connectionTime = "minutes"
        case connectionCount = "channel_connections"
        case publisherCount = "channel_upstream_connections"
        case subscriberCount = "channel_downstream_connections"
        case channelId = "channel_id"
        case clientId = "client_id"
        case spotlightId = "spotlight_id"
        case audio = "audio"
        case video = "video"
        case fixed = "fixed"
        case metadata = "metadata"
        case metadataList = "metadata_list"
    }
    
    public init(from decoder: Decoder) throws {
        let container = try decoder.container(keyedBy: CodingKeys.self)
        eventType = SignalingNotificationEventType(rawValue:
            try container.decode(String.self, forKey: .eventType))!
        
        if let raw = try container.decodeIfPresent(String.self, forKey: .role) {
            role = SignalingRole(rawValue: raw)
        } else {
            role = nil
        }
        
        connectionTime = try container.decodeIfPresent(Int.self, forKey: .connectionTime)
        connectionCount = try container.decodeIfPresent(Int.self, forKey: .connectionCount)
        publisherCount = try container.decodeIfPresent(Int.self, forKey: .publisherCount)
        subscriberCount = try container.decodeIfPresent(Int.self, forKey: .subscriberCount)
        channelId = try container.decodeIfPresent(String.self, forKey: .channelId)
        clientId = try container.decodeIfPresent(String.self, forKey: .clientId)
        audioEnabled = try container.decodeIfPresent(Bool.self, forKey: .audio)
        videoEnabled = try container.decodeIfPresent(Bool.self, forKey: .video)
        spotlightId = try container.decodeIfPresent(String.self, forKey: .spotlightId)
        isFixed = try container.decodeIfPresent(Bool.self, forKey: .fixed)
        
        // metadata には任意のデータが入るため、 Decoder ではデコードできない
    }
    
    mutating func parseMetadata(from data: Data) {
        do {
            let json = try JSONSerialization.jsonObject(with: data, options: [])
            if let msg = json as? [String: Any] {
                if let metadata =
                    msg[SignalingNotifyMessage.CodingKeys.metadata.rawValue] {
                    self.metadata = [metadata]
                } else if let metadataList =
                    msg[SignalingNotifyMessage.CodingKeys.metadataList.rawValue] {
                    self.metadata = metadataList as? [Any]
                }
            }
        } catch {
            // 何もしない
        }
    }
    
    public func encode(to encoder: Encoder) throws {
        fatalError("not supported")
    }
    
}

/// :nodoc:
extension SignalingMessage: Codable {
    
    enum MessageType: String {
        case connect
        case offer
        case answer
        case update
        case candidate
        case notify
        case ping
        case pong
        case disconnect
    }
    
    enum CodingKeys: String, CodingKey {
        case type
        case sdp
        case candidate
    }
    
    public init(from decoder: Decoder) throws {
        let container = try decoder.container(keyedBy: CodingKeys.self)
        let type = try container.decode(String.self, forKey: .type)
        switch type {
        case "offer":
            self = .offer(message: try SignalingOfferMessage(from: decoder))
        case "update":
            let update = try SignalingUpdateOfferMessage(from: decoder)
            self = .update(sdp: update.sdp)
        case "notify":
            self = .notify(message: try SignalingNotifyMessage(from: decoder))
        case "ping":
            self = .ping
        default:
            fatalError("not supported decoding '\(type)'")
        }
    }
    
    public func encode(to encoder: Encoder) throws {
        var container = encoder.container(keyedBy: CodingKeys.self)
        switch self {
        case .connect(message: let message):
            try container.encode(MessageType.connect.rawValue, forKey: .type)
            try message.encode(to: encoder)
        case .offer(message: let message):
            try container.encode(MessageType.offer.rawValue, forKey: .type)
            try message.encode(to: encoder)
        case .answer(sdp: let sdp):
            try container.encode(MessageType.answer.rawValue, forKey: .type)
            try container.encode(sdp, forKey: .sdp)
        case .candidate(let candidate):
            try container.encode(MessageType.candidate.rawValue, forKey: .type)
            try container.encode(candidate.sdp, forKey: .candidate)
        case .update(sdp: let sdp):
            try container.encode(MessageType.update.rawValue, forKey: .type)
            try container.encode(sdp, forKey: .sdp)
        case .notify(message: _):
            fatalError("not supported encoding 'notify'")
        case .ping:
            fatalError("not supported encoding 'ping'")
        case .pong:
            try container.encode(MessageType.pong.rawValue, forKey: .type)
        case .disconnect:
            try container.encode(MessageType.disconnect.rawValue, forKey: .type)
        }
    }
    
}

// MARK: - CustomStringConvertible

extension SignalingOfferMessage.Configuration: CustomStringConvertible {
    
    public var description: String {
        let encoder = JSONEncoder()
        let data = try! encoder.encode(self)
        return String(data: data, encoding: .utf8)!
    }
    
}<|MERGE_RESOLUTION|>--- conflicted
+++ resolved
@@ -198,7 +198,13 @@
     /// "pong" シグナリングメッセージ
     case pong
     
-<<<<<<< HEAD
+    /**
+     "disconnect" シグナリングメッセージ。
+     このメッセージは接続を解除する際にサーバーに送信されます。
+     このメッセージの送信後は、サーバーからの応答はありません。
+     */
+    case disconnect
+    
     static func decode(from data: Data) throws -> SignalingMessage {
         let decoder = JSONDecoder()
         let msg = try decoder.decode(SignalingMessage.self, from: data)
@@ -210,15 +216,6 @@
         }
         return msg
     }
-=======
-    
-    /**
-     "disconnect" シグナリングメッセージ。
-     このメッセージは接続を解除する際にサーバーに送信されます。
-     このメッセージの送信後は、サーバーからの応答はありません。
-     */
-    case disconnect
->>>>>>> 7cb6759b
     
 }
 
